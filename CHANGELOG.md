## master

## 0.5.0

* Let functions like `Font::glyph` and `Font::pair_kerning` work with both
  characters and glyph ids by having them accept any type that implements the
  new `IntoGlyphId` trait. This replaces the `CodepointOrGlyph` enum, which
  didn't seem widely used.
* Make `Font::glyph` always return a `Glyph`, not `Option<Glyph>`. Passing a
  `char` the font doesn't cover returns a `.notdef` glyph (id 0), as it did
  before. Passing an invalid glyph id now panics, like a bad array index: glyph
  ids should only be used to index the font they were looked up for.
<<<<<<< HEAD
* Introduce `rusttype::Error`, which implements `std::error::Error`, `Debug` and
  `Display`, and can be converted to `std::io::Error`.
* Use `Result<_, rusttype::Error>` to report failures in FontCollection, Font and associated iterators.
=======
* Improve gpu_cache performance ~2-6%
>>>>>>> 751fecd5

## 0.4.3

* Improve gpu_cache performance ~6-17%

## 0.4.2

* Allow users to get font names from `Font`. (#86)

## 0.4.0

* Add more debugging features
* Add support for unscaled fonts
* Improve performance
* Make gpu_cache optional

## 0.3.0

* Transfer to redox-os organization, merge a number of pull requests

## 0.2.1

* Made the API more convenient (courtesy of @mitchmindtree, @I1048576).
* Fixes for the examples (@I1048576)
* Removed the dependency on ndarray (@I1048576)

## 0.2.0

* Initial GPU caching implementation.
* Made font data management more flexible.
* Made the interface for font scales simpler.

## 0.1.2

Fixed issue #8

## 0.1.1

Fixed issue #7

## 0.1

Initial release<|MERGE_RESOLUTION|>--- conflicted
+++ resolved
@@ -10,13 +10,10 @@
   `char` the font doesn't cover returns a `.notdef` glyph (id 0), as it did
   before. Passing an invalid glyph id now panics, like a bad array index: glyph
   ids should only be used to index the font they were looked up for.
-<<<<<<< HEAD
 * Introduce `rusttype::Error`, which implements `std::error::Error`, `Debug` and
   `Display`, and can be converted to `std::io::Error`.
 * Use `Result<_, rusttype::Error>` to report failures in FontCollection, Font and associated iterators.
-=======
 * Improve gpu_cache performance ~2-6%
->>>>>>> 751fecd5
 
 ## 0.4.3
 
